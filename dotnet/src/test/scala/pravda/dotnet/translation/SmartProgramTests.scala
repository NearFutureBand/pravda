--- conflicted
+++ resolved
@@ -10,21 +10,12 @@
     'smartProgramTranslation - {
       val Right((_, cilData, methods, signatures)) = FileParser.parseFile("smart_program.exe")
 
-<<<<<<< HEAD
       assertWithAsmDiff(
         Translator.translateAsm(methods, cilData, signatures).right.get,
         PravdaAssembler
           .parse("""
-            |meta method { int8(-1): "balanceOf", int8(-2): int8(3), int8(0): int8(4) }
-            |meta method { int8(-1): "transfer", int8(-2): int8(0), int8(0): int8(4), int8(2): int8(3) }
-=======
-      DiffUtils.assertEqual(
-        Translator.translateAsm(methods, cilData, signatures),
-        PravdaAssembler.parse(
-          """
             |meta method { int8(-1): "balanceOf", int8(-2): int8(3), int8(0): int8(14) }
             |meta method { int8(-1): "transfer", int8(-2): int8(0), int8(0): int8(14), int8(2): int8(3) }
->>>>>>> ae1fe1e3
             |meta method { int8(-1): "Main", int8(-2): int8(0) }
             |dup
             |push "balanceOf"
