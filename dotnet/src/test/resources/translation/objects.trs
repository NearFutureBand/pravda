<<<<<<< HEAD
exe: objects.exe
---
translation: |-
  meta translator_mark "jump to methods"
  dup
  push "ctor"
  eq
  jumpi @method_ctor
  push "init"
  sexist
  jumpi @methods
  push "Program was not initialized"
  throw
  @methods:
  dup
  push "Func"
  eq
  jumpi @method_Func
  push "Wrong method name"
  throw
  meta translator_mark "Func method"
  meta method {
  "name":"Func","returnTpe":int8(3)
  }
  @method_Func:
  meta translator_mark "Func local vars definition"
  push null
  push null
  push null
  push null
  meta translator_mark "Func method body"
  push int32(100)
  new {}
  call @vtable_A
  push int32(2)
  swapn
  call @func_A.ctor_int32
  push int32(5)
  swapn
  pop
  push int32(200)
  new {}
  call @vtable_B
  push int32(2)
  swapn
  call @func_B.ctor_int32
  push int32(4)
  swapn
  pop
  push int32(4)
  dupn
  call @func_A.AnswerA
  swap
  pop
  push int32(4)
  dupn
  call @func_B.AnswerB
  swap
  pop
  add
  push int32(3)
  swapn
  pop
  push int32(2)
  dupn
  push int32(2)
  swapn
  pop
  push int32(1)
  dupn
  jump @Func_lvc
  meta translator_mark "Func local vars clearing"
  @Func_lvc:
  swap
  pop
  swap
  pop
  swap
  pop
  swap
  pop
  swap
  pop
  meta translator_mark "end of Func method"
  jump @stop
  meta translator_mark "ctor method"
  meta method {
  "name":"ctor","returnTpe":int8(0)
  }
  @method_ctor:
  meta translator_mark "ctor check"
  from
  paddr
  owner
  eq
  jumpi @ctor_ok_1
  push "Only owner can call the constructor"
  throw
  @ctor_ok_1:
  push "init"
  sexist
  not
  jumpi @ctor_ok_2
  push "Program has been already initialized"
  throw
  @ctor_ok_2:
  push null
  push "init"
  sput
  meta translator_mark "ctor local vars definition"
  meta translator_mark "ctor method body"
  jump @ctor_lvc
  meta translator_mark "ctor local vars clearing"
  @ctor_lvc:
  pop
  meta translator_mark "end of ctor method"
  jump @stop
  meta translator_mark "A.AnswerA func"
  @func_A.AnswerA:
  meta translator_mark "A.AnswerA local vars definition"
  push null
  meta translator_mark "A.AnswerA func body"
  push int32(2)
  dupn
  struct_get "AVal"
  push int32(42)
  add
  push int32(2)
  swapn
  pop
  push int32(1)
  dupn
  jump @A.AnswerA_lvc
  meta translator_mark "A.AnswerA local vars clearing"
  @A.AnswerA_lvc:
  swap
  pop
  meta translator_mark "end of A.AnswerA func"
  ret
  meta translator_mark "A.ctor_int32 func"
  @func_A.ctor_int32:
  meta translator_mark "A.ctor_int32 local vars definition"
  meta translator_mark "A.ctor_int32 func body"
  push int32(2)
  dupn
  pop
  push int32(2)
  dupn
  push int32(2)
  dupn
  struct_mut "AVal"
  jump @A.ctor_int32_lvc
  meta translator_mark "A.ctor_int32 local vars clearing"
  @A.ctor_int32_lvc:
  pop
  meta translator_mark "end of A.ctor_int32 func"
  ret
  meta translator_mark "B.AnswerB func"
  @func_B.AnswerB:
  meta translator_mark "B.AnswerB local vars definition"
  push null
  meta translator_mark "B.AnswerB func body"
  push int32(2)
  dupn
  struct_get "BVal"
  push int32(43)
  add
  push int32(2)
  swapn
  pop
  push int32(1)
  dupn
  jump @B.AnswerB_lvc
  meta translator_mark "B.AnswerB local vars clearing"
  @B.AnswerB_lvc:
  swap
  pop
  meta translator_mark "end of B.AnswerB func"
  ret
  meta translator_mark "B.ctor_int32 func"
  @func_B.ctor_int32:
  meta translator_mark "B.ctor_int32 local vars definition"
  meta translator_mark "B.ctor_int32 func body"
  push int32(2)
  dupn
  pop
  push int32(2)
  dupn
  push int32(2)
  dupn
  struct_mut "BVal"
  jump @B.ctor_int32_lvc
  meta translator_mark "B.ctor_int32 local vars clearing"
  @B.ctor_int32_lvc:
  pop
  meta translator_mark "end of B.ctor_int32 func"
  ret
  meta translator_mark "A vtable initialization"
  @vtable_A:
  ret
  meta translator_mark "B vtable initialization"
  @vtable_B:
  ret
  meta translator_mark "helper functions"
  @stop:
=======
---exe
objects.exe
---translation
dup
push "ctor"
eq
jumpi @method_ctor
push "init"
sexist
jumpi @methods
push "Program was not initialized"
throw
@methods:
dup
push "Func"
eq
jumpi @method_Func
push "Wrong method name"
throw
@method_Func:
meta method {
"name":"Func","returnTpe":int8(3)
}
push null
push null
push null
push null
push int32(100)
new {}
call @vtable_A
push int32(2)
swapn
call @func_A.ctor_int32
push int32(5)
swapn
pop
push int32(200)
new {}
call @vtable_B
push int32(2)
swapn
call @func_B.ctor_int32
push int32(4)
swapn
pop
push int32(4)
dupn
call @func_A.AnswerA
swap
pop
push int32(4)
dupn
call @func_B.AnswerB
swap
pop
add
push int32(3)
swapn
pop
push int32(2)
dupn
push int32(2)
swapn
pop
push int32(1)
dupn
jump @Func_lvc
@Func_lvc:
swap
pop
swap
pop
swap
pop
swap
pop
swap
pop
jump @stop
@method_ctor:
meta method {
"name":"ctor","returnTpe":int8(0)
}
from
paddr
owner
eq
jumpi @ctor_ok_1
push "Only owner can call the constructor"
throw
@ctor_ok_1:
push "init"
sexist
not
jumpi @ctor_ok_2
push "Program has been already initialized"
throw
@ctor_ok_2:
push null
push "init"
sput
jump @ctor_lvc
@ctor_lvc:
pop
jump @stop
@func_A.AnswerA:
push null
push int32(2)
dupn
struct_get "AVal"
push int32(42)
add
push int32(2)
swapn
pop
push int32(1)
dupn
jump @A.AnswerA_lvc
@A.AnswerA_lvc:
swap
pop
ret
@func_A.ctor_int32:
push int32(2)
dupn
pop
push int32(2)
dupn
push int32(2)
dupn
struct_mut "AVal"
jump @A.ctor_int32_lvc
@A.ctor_int32_lvc:
pop
ret
@func_B.AnswerB:
push null
push int32(2)
dupn
struct_get "BVal"
push int32(43)
add
push int32(2)
swapn
pop
push int32(1)
dupn
jump @B.AnswerB_lvc
@B.AnswerB_lvc:
swap
pop
ret
@func_B.ctor_int32:
push int32(2)
dupn
pop
push int32(2)
dupn
push int32(2)
dupn
struct_mut "BVal"
jump @B.ctor_int32_lvc
@B.ctor_int32_lvc:
pop
ret
@vtable_A:
ret
@vtable_B:
ret
@stop:
>>>>>>> 9d66a1fd
<|MERGE_RESOLUTION|>--- conflicted
+++ resolved
@@ -1,8 +1,6 @@
-<<<<<<< HEAD
 exe: objects.exe
 ---
 translation: |-
-  meta translator_mark "jump to methods"
   dup
   push "ctor"
   eq
@@ -19,17 +17,14 @@
   jumpi @method_Func
   push "Wrong method name"
   throw
-  meta translator_mark "Func method"
+  @method_Func:
   meta method {
   "name":"Func","returnTpe":int8(3)
   }
-  @method_Func:
-  meta translator_mark "Func local vars definition"
   push null
   push null
   push null
   push null
-  meta translator_mark "Func method body"
   push int32(100)
   new {}
   call @vtable_A
@@ -70,7 +65,6 @@
   push int32(1)
   dupn
   jump @Func_lvc
-  meta translator_mark "Func local vars clearing"
   @Func_lvc:
   swap
   pop
@@ -82,14 +76,11 @@
   pop
   swap
   pop
-  meta translator_mark "end of Func method"
   jump @stop
-  meta translator_mark "ctor method"
+  @method_ctor:
   meta method {
   "name":"ctor","returnTpe":int8(0)
   }
-  @method_ctor:
-  meta translator_mark "ctor check"
   from
   paddr
   owner
@@ -108,19 +99,12 @@
   push null
   push "init"
   sput
-  meta translator_mark "ctor local vars definition"
-  meta translator_mark "ctor method body"
   jump @ctor_lvc
-  meta translator_mark "ctor local vars clearing"
   @ctor_lvc:
   pop
-  meta translator_mark "end of ctor method"
   jump @stop
-  meta translator_mark "A.AnswerA func"
   @func_A.AnswerA:
-  meta translator_mark "A.AnswerA local vars definition"
   push null
-  meta translator_mark "A.AnswerA func body"
   push int32(2)
   dupn
   struct_get "AVal"
@@ -132,16 +116,11 @@
   push int32(1)
   dupn
   jump @A.AnswerA_lvc
-  meta translator_mark "A.AnswerA local vars clearing"
   @A.AnswerA_lvc:
   swap
   pop
-  meta translator_mark "end of A.AnswerA func"
   ret
-  meta translator_mark "A.ctor_int32 func"
   @func_A.ctor_int32:
-  meta translator_mark "A.ctor_int32 local vars definition"
-  meta translator_mark "A.ctor_int32 func body"
   push int32(2)
   dupn
   pop
@@ -151,16 +130,11 @@
   dupn
   struct_mut "AVal"
   jump @A.ctor_int32_lvc
-  meta translator_mark "A.ctor_int32 local vars clearing"
   @A.ctor_int32_lvc:
   pop
-  meta translator_mark "end of A.ctor_int32 func"
   ret
-  meta translator_mark "B.AnswerB func"
   @func_B.AnswerB:
-  meta translator_mark "B.AnswerB local vars definition"
   push null
-  meta translator_mark "B.AnswerB func body"
   push int32(2)
   dupn
   struct_get "BVal"
@@ -172,16 +146,11 @@
   push int32(1)
   dupn
   jump @B.AnswerB_lvc
-  meta translator_mark "B.AnswerB local vars clearing"
   @B.AnswerB_lvc:
   swap
   pop
-  meta translator_mark "end of B.AnswerB func"
   ret
-  meta translator_mark "B.ctor_int32 func"
   @func_B.ctor_int32:
-  meta translator_mark "B.ctor_int32 local vars definition"
-  meta translator_mark "B.ctor_int32 func body"
   push int32(2)
   dupn
   pop
@@ -191,188 +160,11 @@
   dupn
   struct_mut "BVal"
   jump @B.ctor_int32_lvc
-  meta translator_mark "B.ctor_int32 local vars clearing"
   @B.ctor_int32_lvc:
   pop
-  meta translator_mark "end of B.ctor_int32 func"
   ret
-  meta translator_mark "A vtable initialization"
   @vtable_A:
   ret
-  meta translator_mark "B vtable initialization"
   @vtable_B:
   ret
-  meta translator_mark "helper functions"
-  @stop:
-=======
----exe
-objects.exe
----translation
-dup
-push "ctor"
-eq
-jumpi @method_ctor
-push "init"
-sexist
-jumpi @methods
-push "Program was not initialized"
-throw
-@methods:
-dup
-push "Func"
-eq
-jumpi @method_Func
-push "Wrong method name"
-throw
-@method_Func:
-meta method {
-"name":"Func","returnTpe":int8(3)
-}
-push null
-push null
-push null
-push null
-push int32(100)
-new {}
-call @vtable_A
-push int32(2)
-swapn
-call @func_A.ctor_int32
-push int32(5)
-swapn
-pop
-push int32(200)
-new {}
-call @vtable_B
-push int32(2)
-swapn
-call @func_B.ctor_int32
-push int32(4)
-swapn
-pop
-push int32(4)
-dupn
-call @func_A.AnswerA
-swap
-pop
-push int32(4)
-dupn
-call @func_B.AnswerB
-swap
-pop
-add
-push int32(3)
-swapn
-pop
-push int32(2)
-dupn
-push int32(2)
-swapn
-pop
-push int32(1)
-dupn
-jump @Func_lvc
-@Func_lvc:
-swap
-pop
-swap
-pop
-swap
-pop
-swap
-pop
-swap
-pop
-jump @stop
-@method_ctor:
-meta method {
-"name":"ctor","returnTpe":int8(0)
-}
-from
-paddr
-owner
-eq
-jumpi @ctor_ok_1
-push "Only owner can call the constructor"
-throw
-@ctor_ok_1:
-push "init"
-sexist
-not
-jumpi @ctor_ok_2
-push "Program has been already initialized"
-throw
-@ctor_ok_2:
-push null
-push "init"
-sput
-jump @ctor_lvc
-@ctor_lvc:
-pop
-jump @stop
-@func_A.AnswerA:
-push null
-push int32(2)
-dupn
-struct_get "AVal"
-push int32(42)
-add
-push int32(2)
-swapn
-pop
-push int32(1)
-dupn
-jump @A.AnswerA_lvc
-@A.AnswerA_lvc:
-swap
-pop
-ret
-@func_A.ctor_int32:
-push int32(2)
-dupn
-pop
-push int32(2)
-dupn
-push int32(2)
-dupn
-struct_mut "AVal"
-jump @A.ctor_int32_lvc
-@A.ctor_int32_lvc:
-pop
-ret
-@func_B.AnswerB:
-push null
-push int32(2)
-dupn
-struct_get "BVal"
-push int32(43)
-add
-push int32(2)
-swapn
-pop
-push int32(1)
-dupn
-jump @B.AnswerB_lvc
-@B.AnswerB_lvc:
-swap
-pop
-ret
-@func_B.ctor_int32:
-push int32(2)
-dupn
-pop
-push int32(2)
-dupn
-push int32(2)
-dupn
-struct_mut "BVal"
-jump @B.ctor_int32_lvc
-@B.ctor_int32_lvc:
-pop
-ret
-@vtable_A:
-ret
-@vtable_B:
-ret
-@stop:
->>>>>>> 9d66a1fd
+  @stop: