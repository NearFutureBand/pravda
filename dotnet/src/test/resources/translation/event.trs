--- conflicted
+++ resolved
@@ -1,8 +1,6 @@
-<<<<<<< HEAD
 exe: event.exe
 ---
 translation: |-
-  meta translator_mark "jump to methods"
   dup
   push "ctor"
   eq
@@ -19,13 +17,10 @@
   jumpi @method_MakeEvent
   push "Wrong method name"
   throw
-  meta translator_mark "MakeEvent method"
+  @method_MakeEvent:
   meta method {
   "name":"MakeEvent","returnTpe":int8(0)
   }
-  @method_MakeEvent:
-  meta translator_mark "MakeEvent local vars definition"
-  meta translator_mark "MakeEvent method body"
   push "my_event"
   push int32(1234)
   swap
@@ -40,21 +35,17 @@
   event
   push "my_event"
   new int8[1, 2, 3, 4]
-  call @array_to_bytes
+  call @stdlib_array_to_bytes
   swap
   event
   jump @MakeEvent_lvc
-  meta translator_mark "MakeEvent local vars clearing"
   @MakeEvent_lvc:
   pop
-  meta translator_mark "end of MakeEvent method"
   jump @stop
-  meta translator_mark "ctor method"
+  @method_ctor:
   meta method {
   "name":"ctor","returnTpe":int8(0)
   }
-  @method_ctor:
-  meta translator_mark "ctor check"
   from
   paddr
   owner
@@ -73,16 +64,11 @@
   push null
   push "init"
   sput
-  meta translator_mark "ctor local vars definition"
-  meta translator_mark "ctor method body"
   jump @ctor_lvc
-  meta translator_mark "ctor local vars clearing"
   @ctor_lvc:
   pop
-  meta translator_mark "end of ctor method"
   jump @stop
-  meta translator_mark "helper functions"
-  @array_to_bytes:
+  @stdlib_array_to_bytes:
   dup
   length
   push x
@@ -114,109 +100,4 @@
   swap
   pop
   ret
-  @stop:
-=======
----exe
-event.exe
----translation
-dup
-push "ctor"
-eq
-jumpi @method_ctor
-push "init"
-sexist
-jumpi @methods
-push "Program was not initialized"
-throw
-@methods:
-dup
-push "MakeEvent"
-eq
-jumpi @method_MakeEvent
-push "Wrong method name"
-throw
-@method_MakeEvent:
-meta method {
-"name":"MakeEvent","returnTpe":int8(0)
-}
-push "my_event"
-push int32(1234)
-swap
-event
-push "my_event"
-push "my_string"
-swap
-event
-push "my_event"
-push number(2.0)
-swap
-event
-push "my_event"
-new int8[1, 2, 3, 4]
-call @stdlib_array_to_bytes
-swap
-event
-jump @MakeEvent_lvc
-@MakeEvent_lvc:
-pop
-jump @stop
-@method_ctor:
-meta method {
-"name":"ctor","returnTpe":int8(0)
-}
-from
-paddr
-owner
-eq
-jumpi @ctor_ok_1
-push "Only owner can call the constructor"
-throw
-@ctor_ok_1:
-push "init"
-sexist
-not
-jumpi @ctor_ok_2
-push "Program has been already initialized"
-throw
-@ctor_ok_2:
-push null
-push "init"
-sput
-jump @ctor_lvc
-@ctor_lvc:
-pop
-jump @stop
-@stdlib_array_to_bytes:
-dup
-length
-push x
-push int32(0)
-@array_to_bytes_loop:
-push int32(4)
-dupn
-push int32(2)
-dupn
-array_get
-push int8(14)
-cast
-push int32(3)
-dupn
-concat
-push int32(3)
-swapn
-pop
-push int32(1)
-add
-dup
-push int32(4)
-dupn
-gt
-jumpi @array_to_bytes_loop
-pop
-swap
-pop
-swap
-pop
-ret
-@stop:
->>>>>>> 9d66a1fd
+  @stop: