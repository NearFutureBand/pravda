--- conflicted
+++ resolved
@@ -1,8 +1,6 @@
-<<<<<<< HEAD
 exe: if.exe
 ---
 translation: |-
-  meta translator_mark "jump to methods"
   dup
   push "ctor"
   eq
@@ -19,12 +17,10 @@
   jumpi @method_ifs
   push "Wrong method name"
   throw
-  meta translator_mark "ctor method"
+  @method_ctor:
   meta method {
   "name":"ctor","returnTpe":int8(0)
   }
-  @method_ctor:
-  meta translator_mark "ctor check"
   from
   paddr
   owner
@@ -43,29 +39,22 @@
   push null
   push "init"
   sput
-  meta translator_mark "ctor local vars definition"
-  meta translator_mark "ctor method body"
   jump @ctor_lvc
-  meta translator_mark "ctor local vars clearing"
   @ctor_lvc:
   pop
-  meta translator_mark "end of ctor method"
   jump @stop
-  meta translator_mark "ifs method"
+  @method_ifs:
   meta method {
   "name":"ifs","returnTpe":int8(0)
   }
-  @method_ifs:
-  meta translator_mark "ifs local vars definition"
-  push null
-  push null
-  push null
-  push null
-  push null
-  push null
-  push null
-  push null
-  meta translator_mark "ifs method body"
+  push null
+  push null
+  push null
+  push null
+  push null
+  push null
+  push null
+  push null
   push int32(10)
   push int32(9)
   swapn
@@ -329,7 +318,6 @@
   pop
   @ifs_br145:
   jump @ifs_lvc
-  meta translator_mark "ifs local vars clearing"
   @ifs_lvc:
   pop
   pop
@@ -340,341 +328,5 @@
   pop
   pop
   pop
-  meta translator_mark "end of ifs method"
   jump @stop
-  meta translator_mark "helper functions"
-  @stop:
-=======
----exe
-if.exe
----translation
-dup
-push "ctor"
-eq
-jumpi @method_ctor
-push "init"
-sexist
-jumpi @methods
-push "Program was not initialized"
-throw
-@methods:
-dup
-push "ifs"
-eq
-jumpi @method_ifs
-push "Wrong method name"
-throw
-@method_ctor:
-meta method {
-"name":"ctor","returnTpe":int8(0)
-}
-from
-paddr
-owner
-eq
-jumpi @ctor_ok_1
-push "Only owner can call the constructor"
-throw
-@ctor_ok_1:
-push "init"
-sexist
-not
-jumpi @ctor_ok_2
-push "Program has been already initialized"
-throw
-@ctor_ok_2:
-push null
-push "init"
-sput
-jump @ctor_lvc
-@ctor_lvc:
-pop
-jump @stop
-@method_ifs:
-meta method {
-"name":"ifs","returnTpe":int8(0)
-}
-push null
-push null
-push null
-push null
-push null
-push null
-push null
-push null
-push int32(10)
-push int32(9)
-swapn
-pop
-push int32(8)
-dupn
-push int32(1)
-swap
-lt
-push int8(3)
-cast
-push int32(8)
-swapn
-pop
-push int32(7)
-dupn
-push int8(9)
-cast
-not
-push int8(3)
-cast
-push int32(1)
-eq
-jumpi @ifs_br16
-push int32(4)
-push int32(9)
-swapn
-pop
-@ifs_br16:
-push int32(8)
-dupn
-push int32(5)
-swap
-gt
-push int8(3)
-cast
-push int32(7)
-swapn
-pop
-push int32(6)
-dupn
-push int8(9)
-cast
-not
-push int8(3)
-cast
-push int32(1)
-eq
-jumpi @ifs_br38
-push int32(8)
-dupn
-push int32(6)
-swap
-gt
-push int8(3)
-cast
-push int32(6)
-swapn
-pop
-push int32(5)
-dupn
-push int8(9)
-cast
-not
-push int8(3)
-cast
-push int32(1)
-eq
-jumpi @ifs_br37
-push int32(7)
-push int32(9)
-swapn
-pop
-@ifs_br37:
-@ifs_br38:
-push int32(8)
-dupn
-push int32(0)
-swap
-gt
-push int8(3)
-cast
-push int32(5)
-swapn
-pop
-push int32(4)
-dupn
-push int8(9)
-cast
-not
-push int8(3)
-cast
-push int32(1)
-eq
-jumpi @ifs_br54
-push int32(4)
-push int32(9)
-swapn
-pop
-jump @ifs_br58
-@ifs_br54:
-push int32(5)
-push int32(9)
-swapn
-pop
-@ifs_br58:
-push int32(8)
-dupn
-push int32(2)
-swap
-gt
-push int8(3)
-cast
-push int8(9)
-cast
-not
-push int8(3)
-cast
-push int32(1)
-eq
-jumpi @ifs_br68
-push int32(8)
-dupn
-push int32(4)
-swap
-lt
-push int8(3)
-cast
-jump @ifs_br69
-@ifs_br68:
-push int32(0)
-@ifs_br69:
-push int32(4)
-swapn
-pop
-push int32(3)
-dupn
-push int8(9)
-cast
-not
-push int8(3)
-cast
-push int32(1)
-eq
-jumpi @ifs_br81
-push int32(6)
-push int32(9)
-swapn
-pop
-jump @ifs_br85
-@ifs_br81:
-push int32(8)
-push int32(9)
-swapn
-pop
-@ifs_br85:
-push int32(8)
-dupn
-push int32(7)
-swap
-gt
-push int8(3)
-cast
-push int32(1)
-eq
-jumpi @ifs_br96
-push int32(8)
-dupn
-push int32(10)
-swap
-gt
-push int8(3)
-cast
-jump @ifs_br97
-@ifs_br96:
-push int32(1)
-@ifs_br97:
-push int32(3)
-swapn
-pop
-push int32(2)
-dupn
-push int8(9)
-cast
-not
-push int8(3)
-cast
-push int32(1)
-eq
-jumpi @ifs_br109
-push int32(1)
-push int32(9)
-swapn
-pop
-jump @ifs_br113
-@ifs_br109:
-push int32(0)
-push int32(9)
-swapn
-pop
-@ifs_br113:
-push int32(8)
-dupn
-push int32(1)
-swap
-gt
-push int8(3)
-cast
-push int8(9)
-cast
-not
-push int8(3)
-cast
-push int32(1)
-eq
-jumpi @ifs_br121
-push int32(8)
-dupn
-push int32(3)
-swap
-lt
-push int8(3)
-cast
-push int32(1)
-eq
-jumpi @ifs_br128
-@ifs_br121:
-push int32(8)
-dupn
-push int32(20)
-swap
-gt
-push int8(3)
-cast
-jump @ifs_br129
-@ifs_br128:
-push int32(1)
-@ifs_br129:
-push int32(2)
-swapn
-pop
-push int32(1)
-dupn
-push int8(9)
-cast
-not
-push int8(3)
-cast
-push int32(1)
-eq
-jumpi @ifs_br141
-push int32(2)
-push int32(9)
-swapn
-pop
-jump @ifs_br145
-@ifs_br141:
-push int32(3)
-push int32(9)
-swapn
-pop
-@ifs_br145:
-jump @ifs_lvc
-@ifs_lvc:
-pop
-pop
-pop
-pop
-pop
-pop
-pop
-pop
-pop
-jump @stop
-@stop:
->>>>>>> 9d66a1fd
+  @stop: