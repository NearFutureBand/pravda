--- conflicted
+++ resolved
@@ -1,8 +1,6 @@
-<<<<<<< HEAD
 exe: system.exe
 ---
 translation: |-
-  meta translator_mark "jump to methods"
   dup
   push "ctor"
   eq
@@ -19,12 +17,10 @@
   jumpi @method_system
   push "Wrong method name"
   throw
-  meta translator_mark "ctor method"
+  @method_ctor:
   meta method {
   "name":"ctor","returnTpe":int8(0)
   }
-  @method_ctor:
-  meta translator_mark "ctor check"
   from
   paddr
   owner
@@ -43,25 +39,18 @@
   push null
   push "init"
   sput
-  meta translator_mark "ctor local vars definition"
-  meta translator_mark "ctor method body"
   jump @ctor_lvc
-  meta translator_mark "ctor local vars clearing"
   @ctor_lvc:
   pop
-  meta translator_mark "end of ctor method"
   jump @stop
-  meta translator_mark "system method"
+  @method_system:
   meta method {
   "name":"system","returnTpe":int8(0)
   }
-  @method_system:
-  meta translator_mark "system local vars definition"
   push null
   push null
   push null
   push null
-  meta translator_mark "system method body"
   push x
   owner
   push int32(5)
@@ -81,96 +70,11 @@
   swapn
   pop
   jump @system_lvc
-  meta translator_mark "system local vars clearing"
   @system_lvc:
   pop
   pop
   pop
   pop
   pop
-  meta translator_mark "end of system method"
   jump @stop
-  meta translator_mark "helper functions"
-  @stop:
-=======
----exe
-system.exe
----translation
-dup
-push "ctor"
-eq
-jumpi @method_ctor
-push "init"
-sexist
-jumpi @methods
-push "Program was not initialized"
-throw
-@methods:
-dup
-push "system"
-eq
-jumpi @method_system
-push "Wrong method name"
-throw
-@method_ctor:
-meta method {
-"name":"ctor","returnTpe":int8(0)
-}
-from
-paddr
-owner
-eq
-jumpi @ctor_ok_1
-push "Only owner can call the constructor"
-throw
-@ctor_ok_1:
-push "init"
-sexist
-not
-jumpi @ctor_ok_2
-push "Program has been already initialized"
-throw
-@ctor_ok_2:
-push null
-push "init"
-sput
-jump @ctor_lvc
-@ctor_lvc:
-pop
-jump @stop
-@method_system:
-meta method {
-"name":"system","returnTpe":int8(0)
-}
-push null
-push null
-push null
-push null
-push x
-owner
-push int32(5)
-swapn
-pop
-push x
-balance
-push int32(4)
-swapn
-pop
-push x0000000000000000000000000000000000000000000000000000000000000000
-push int32(3)
-swapn
-pop
-paddr
-push int32(2)
-swapn
-pop
-jump @system_lvc
-@system_lvc:
-pop
-pop
-pop
-pop
-pop
-jump @stop
-@stop:
->>>>>>> 9d66a1fd
+  @stop: