<<<<<<< HEAD
exe: smart_program.exe smart_program.pdb
---
translation: |-
  meta translator_mark "jump to methods"
  dup
  push "ctor"
  eq
  jumpi @method_ctor
  push "init"
  sexist
  jumpi @methods
  push "Program was not initialized"
  throw
  @methods:
  dup
  push "balanceOf"
  eq
  jumpi @method_balanceOf
  dup
  push "transfer"
  eq
  jumpi @method_transfer
  push "Wrong method name"
  throw
  meta translator_mark "balanceOf method"
  meta method {
  "name":"balanceOf",int32(0):int8(14),"returnTpe":int8(3)
  }
  @method_balanceOf:
  meta translator_mark "balanceOf local vars definition"
  push null
  meta translator_mark "balanceOf method body"
  meta source_mark {
  "sl":int32(8),"sc":int32(44),"el":int32(8),"src":"/tmp/pravda/smart_program.cs","ec":int32(45)
  }
  meta source_mark {
  "sl":int32(9),"sc":int32(9),"el":int32(9),"src":"/tmp/pravda/smart_program.cs","ec":int32(51)
  }
  push x62616C616E636573
  push int32(4)
  dupn
  push int32(0)
  call @storage_get_default
  push int32(2)
  swapn
  pop
  push int32(1)
  dupn
  meta source_mark {
  "sl":int32(10),"sc":int32(5),"el":int32(10),"src":"/tmp/pravda/smart_program.cs","ec":int32(6)
  }
  jump @balanceOf_lvc
  meta translator_mark "balanceOf local vars clearing"
  @balanceOf_lvc:
  swap
  pop
  swap
  pop
  swap
  pop
  meta translator_mark "end of balanceOf method"
  jump @stop
  meta translator_mark "ctor method"
  meta method {
  "name":"ctor","returnTpe":int8(0)
  }
  @method_ctor:
  meta translator_mark "ctor check"
  from
  paddr
  owner
  eq
  jumpi @ctor_ok_1
  push "Only owner can call the constructor"
  throw
  @ctor_ok_1:
  push "init"
  sexist
  not
  jumpi @ctor_ok_2
  push "Program has been already initialized"
  throw
  @ctor_ok_2:
  push null
  push "init"
  sput
  meta translator_mark "ctor local vars definition"
  meta translator_mark "ctor method body"
  meta source_mark {
  "sl":int32(6),"sc":int32(5),"el":int32(6),"src":"/tmp/pravda/smart_program.cs","ec":int32(62)
  }
  jump @ctor_lvc
  meta translator_mark "ctor local vars clearing"
  @ctor_lvc:
  pop
  meta translator_mark "end of ctor method"
  jump @stop
  meta translator_mark "transfer method"
  meta method {
  "name":"transfer",int32(1):int8(3),int32(0):int8(14),"returnTpe":int8(0)
  }
  @method_transfer:
  meta translator_mark "transfer local vars definition"
  push null
  push null
  meta translator_mark "transfer method body"
  meta source_mark {
  "sl":int32(12),"sc":int32(48),"el":int32(12),"src":"/tmp/pravda/smart_program.cs","ec":int32(49)
  }
  meta source_mark {
  "sl":int32(13),"sc":int32(9),"el":int32(13),"src":"/tmp/pravda/smart_program.cs","ec":int32(24)
  }
  push int32(4)
  dupn
  push int32(0)
  swap
  gt
  push int8(3)
  cast
  push int32(3)
  swapn
  pop
  push int32(2)
  dupn
  push int8(9)
  cast
  not
  push int8(3)
  cast
  push int32(1)
  eq
  jumpi @transfer_br104
  meta source_mark {
  "sl":int32(13),"sc":int32(25),"el":int32(13),"src":"/tmp/pravda/smart_program.cs","ec":int32(26)
  }
  meta source_mark {
  "sl":int32(14),"sc":int32(13),"el":int32(14),"src":"/tmp/pravda/smart_program.cs","ec":int32(65)
  }
  push x62616C616E636573
  from
  push int32(0)
  call @storage_get_default
  push int32(5)
  dupn
  swap
  lt
  push int8(3)
  cast
  push int32(0)
  eq
  push int8(3)
  cast
  push int32(2)
  swapn
  pop
  push int32(1)
  dupn
  push int8(9)
  cast
  not
  push int8(3)
  cast
  push int32(1)
  eq
  jumpi @transfer_br103
  meta source_mark {
  "sl":int32(14),"sc":int32(66),"el":int32(14),"src":"/tmp/pravda/smart_program.cs","ec":int32(67)
  }
  meta source_mark {
  "sl":int32(15),"sc":int32(17),"el":int32(15),"src":"/tmp/pravda/smart_program.cs","ec":int32(93)
  }
  push x62616C616E636573
  from
  push x62616C616E636573
  from
  push int32(0)
  call @storage_get_default
  push int32(7)
  dupn
  push int32(-1)
  mul
  add
  push int32(2)
  dupn
  push int8(14)
  cast
  push int32(4)
  dupn
  concat
  sput
  pop
  pop
  meta source_mark {
  "sl":int32(16),"sc":int32(17),"el":int32(16),"src":"/tmp/pravda/smart_program.cs","ec":int32(71)
  }
  push x62616C616E636573
  push int32(6)
  dupn
  push x62616C616E636573
  push int32(8)
  dupn
  push int32(0)
  call @storage_get_default
  push int32(7)
  dupn
  add
  push int32(2)
  dupn
  push int8(14)
  cast
  push int32(4)
  dupn
  concat
  sput
  pop
  pop
  @transfer_br103:
  @transfer_br104:
  meta source_mark {
  "sl":int32(17),"sc":int32(13),"el":int32(17),"src":"/tmp/pravda/smart_program.cs","ec":int32(14)
  }
  jump @transfer_lvc
  meta translator_mark "transfer local vars clearing"
  @transfer_lvc:
  pop
  pop
  pop
  pop
  pop
  meta translator_mark "end of transfer method"
  jump @stop
  meta translator_mark "helper functions"
  @storage_get_default:
  push int32(2)
  dupn
  push int8(14)
  cast
  push int32(4)
  dupn
  concat
  sexist
  jumpi @get_default_if
  swap
  pop
  swap
  pop
  ret
  @get_default_if:
  pop
  push int8(14)
  cast
  swap
  concat
  sget
  ret
  @stop:
=======
---exe
smart_program.exe smart_program.pdb
---translation
dup
push "ctor"
eq
jumpi @method_ctor
push "init"
sexist
jumpi @methods
push "Program was not initialized"
throw
@methods:
dup
push "balanceOf"
eq
jumpi @method_balanceOf
dup
push "transfer"
eq
jumpi @method_transfer
push "Wrong method name"
throw
@method_balanceOf:
meta method {
"name":"balanceOf",int32(0):int8(14),"returnTpe":int8(3)
}
push null
meta source_mark {
"sl":int32(8),"sc":int32(44),"el":int32(8),"src":"/tmp/pravda/smart_program.cs","ec":int32(45)
}
meta source_mark {
"sl":int32(9),"sc":int32(9),"el":int32(9),"src":"/tmp/pravda/smart_program.cs","ec":int32(51)
}
push x62616C616E636573
push int32(4)
dupn
push int32(0)
call @stdlib_storage_get_default
push int32(2)
swapn
pop
push int32(1)
dupn
meta source_mark {
"sl":int32(10),"sc":int32(5),"el":int32(10),"src":"/tmp/pravda/smart_program.cs","ec":int32(6)
}
jump @balanceOf_lvc
@balanceOf_lvc:
swap
pop
swap
pop
swap
pop
jump @stop
@method_ctor:
meta method {
"name":"ctor","returnTpe":int8(0)
}
from
paddr
owner
eq
jumpi @ctor_ok_1
push "Only owner can call the constructor"
throw
@ctor_ok_1:
push "init"
sexist
not
jumpi @ctor_ok_2
push "Program has been already initialized"
throw
@ctor_ok_2:
push null
push "init"
sput
meta source_mark {
"sl":int32(6),"sc":int32(5),"el":int32(6),"src":"/tmp/pravda/smart_program.cs","ec":int32(62)
}
jump @ctor_lvc
@ctor_lvc:
pop
jump @stop
@method_transfer:
meta method {
"name":"transfer",int32(1):int8(3),int32(0):int8(14),"returnTpe":int8(0)
}
push null
push null
meta source_mark {
"sl":int32(12),"sc":int32(48),"el":int32(12),"src":"/tmp/pravda/smart_program.cs","ec":int32(49)
}
meta source_mark {
"sl":int32(13),"sc":int32(9),"el":int32(13),"src":"/tmp/pravda/smart_program.cs","ec":int32(24)
}
push int32(4)
dupn
push int32(0)
swap
gt
push int8(3)
cast
push int32(3)
swapn
pop
push int32(2)
dupn
push int8(9)
cast
not
push int8(3)
cast
push int32(1)
eq
jumpi @transfer_br104
meta source_mark {
"sl":int32(13),"sc":int32(25),"el":int32(13),"src":"/tmp/pravda/smart_program.cs","ec":int32(26)
}
meta source_mark {
"sl":int32(14),"sc":int32(13),"el":int32(14),"src":"/tmp/pravda/smart_program.cs","ec":int32(65)
}
push x62616C616E636573
from
push int32(0)
call @stdlib_storage_get_default
push int32(5)
dupn
swap
lt
push int8(3)
cast
push int32(0)
eq
push int8(3)
cast
push int32(2)
swapn
pop
push int32(1)
dupn
push int8(9)
cast
not
push int8(3)
cast
push int32(1)
eq
jumpi @transfer_br103
meta source_mark {
"sl":int32(14),"sc":int32(66),"el":int32(14),"src":"/tmp/pravda/smart_program.cs","ec":int32(67)
}
meta source_mark {
"sl":int32(15),"sc":int32(17),"el":int32(15),"src":"/tmp/pravda/smart_program.cs","ec":int32(93)
}
push x62616C616E636573
from
push x62616C616E636573
from
push int32(0)
call @stdlib_storage_get_default
push int32(7)
dupn
push int32(-1)
mul
add
push int32(2)
dupn
push int8(14)
cast
push int32(4)
dupn
concat
sput
pop
pop
meta source_mark {
"sl":int32(16),"sc":int32(17),"el":int32(16),"src":"/tmp/pravda/smart_program.cs","ec":int32(71)
}
push x62616C616E636573
push int32(6)
dupn
push x62616C616E636573
push int32(8)
dupn
push int32(0)
call @stdlib_storage_get_default
push int32(7)
dupn
add
push int32(2)
dupn
push int8(14)
cast
push int32(4)
dupn
concat
sput
pop
pop
@transfer_br103:
@transfer_br104:
meta source_mark {
"sl":int32(17),"sc":int32(13),"el":int32(17),"src":"/tmp/pravda/smart_program.cs","ec":int32(14)
}
jump @transfer_lvc
@transfer_lvc:
pop
pop
pop
pop
pop
jump @stop
@stdlib_storage_get_default:
push int32(2)
dupn
push int8(14)
cast
push int32(4)
dupn
concat
sexist
jumpi @get_default_if
swap
pop
swap
pop
ret
@get_default_if:
pop
push int8(14)
cast
swap
concat
sget
ret
@stop:
>>>>>>> 9d66a1fd
<|MERGE_RESOLUTION|>--- conflicted
+++ resolved
@@ -1,8 +1,6 @@
-<<<<<<< HEAD
 exe: smart_program.exe smart_program.pdb
 ---
 translation: |-
-  meta translator_mark "jump to methods"
   dup
   push "ctor"
   eq
@@ -23,14 +21,11 @@
   jumpi @method_transfer
   push "Wrong method name"
   throw
-  meta translator_mark "balanceOf method"
+  @method_balanceOf:
   meta method {
   "name":"balanceOf",int32(0):int8(14),"returnTpe":int8(3)
   }
-  @method_balanceOf:
-  meta translator_mark "balanceOf local vars definition"
-  push null
-  meta translator_mark "balanceOf method body"
+  push null
   meta source_mark {
   "sl":int32(8),"sc":int32(44),"el":int32(8),"src":"/tmp/pravda/smart_program.cs","ec":int32(45)
   }
@@ -41,7 +36,7 @@
   push int32(4)
   dupn
   push int32(0)
-  call @storage_get_default
+  call @stdlib_storage_get_default
   push int32(2)
   swapn
   pop
@@ -51,7 +46,6 @@
   "sl":int32(10),"sc":int32(5),"el":int32(10),"src":"/tmp/pravda/smart_program.cs","ec":int32(6)
   }
   jump @balanceOf_lvc
-  meta translator_mark "balanceOf local vars clearing"
   @balanceOf_lvc:
   swap
   pop
@@ -59,14 +53,11 @@
   pop
   swap
   pop
-  meta translator_mark "end of balanceOf method"
   jump @stop
-  meta translator_mark "ctor method"
+  @method_ctor:
   meta method {
   "name":"ctor","returnTpe":int8(0)
   }
-  @method_ctor:
-  meta translator_mark "ctor check"
   from
   paddr
   owner
@@ -85,26 +76,19 @@
   push null
   push "init"
   sput
-  meta translator_mark "ctor local vars definition"
-  meta translator_mark "ctor method body"
   meta source_mark {
   "sl":int32(6),"sc":int32(5),"el":int32(6),"src":"/tmp/pravda/smart_program.cs","ec":int32(62)
   }
   jump @ctor_lvc
-  meta translator_mark "ctor local vars clearing"
   @ctor_lvc:
   pop
-  meta translator_mark "end of ctor method"
   jump @stop
-  meta translator_mark "transfer method"
+  @method_transfer:
   meta method {
   "name":"transfer",int32(1):int8(3),int32(0):int8(14),"returnTpe":int8(0)
   }
-  @method_transfer:
-  meta translator_mark "transfer local vars definition"
-  push null
-  push null
-  meta translator_mark "transfer method body"
+  push null
+  push null
   meta source_mark {
   "sl":int32(12),"sc":int32(48),"el":int32(12),"src":"/tmp/pravda/smart_program.cs","ec":int32(49)
   }
@@ -140,7 +124,7 @@
   push x62616C616E636573
   from
   push int32(0)
-  call @storage_get_default
+  call @stdlib_storage_get_default
   push int32(5)
   dupn
   swap
@@ -175,7 +159,7 @@
   push x62616C616E636573
   from
   push int32(0)
-  call @storage_get_default
+  call @stdlib_storage_get_default
   push int32(7)
   dupn
   push int32(-1)
@@ -201,7 +185,7 @@
   push int32(8)
   dupn
   push int32(0)
-  call @storage_get_default
+  call @stdlib_storage_get_default
   push int32(7)
   dupn
   add
@@ -221,17 +205,14 @@
   "sl":int32(17),"sc":int32(13),"el":int32(17),"src":"/tmp/pravda/smart_program.cs","ec":int32(14)
   }
   jump @transfer_lvc
-  meta translator_mark "transfer local vars clearing"
   @transfer_lvc:
   pop
   pop
   pop
   pop
   pop
-  meta translator_mark "end of transfer method"
   jump @stop
-  meta translator_mark "helper functions"
-  @storage_get_default:
+  @stdlib_storage_get_default:
   push int32(2)
   dupn
   push int8(14)
@@ -254,244 +235,4 @@
   concat
   sget
   ret
-  @stop:
-=======
----exe
-smart_program.exe smart_program.pdb
----translation
-dup
-push "ctor"
-eq
-jumpi @method_ctor
-push "init"
-sexist
-jumpi @methods
-push "Program was not initialized"
-throw
-@methods:
-dup
-push "balanceOf"
-eq
-jumpi @method_balanceOf
-dup
-push "transfer"
-eq
-jumpi @method_transfer
-push "Wrong method name"
-throw
-@method_balanceOf:
-meta method {
-"name":"balanceOf",int32(0):int8(14),"returnTpe":int8(3)
-}
-push null
-meta source_mark {
-"sl":int32(8),"sc":int32(44),"el":int32(8),"src":"/tmp/pravda/smart_program.cs","ec":int32(45)
-}
-meta source_mark {
-"sl":int32(9),"sc":int32(9),"el":int32(9),"src":"/tmp/pravda/smart_program.cs","ec":int32(51)
-}
-push x62616C616E636573
-push int32(4)
-dupn
-push int32(0)
-call @stdlib_storage_get_default
-push int32(2)
-swapn
-pop
-push int32(1)
-dupn
-meta source_mark {
-"sl":int32(10),"sc":int32(5),"el":int32(10),"src":"/tmp/pravda/smart_program.cs","ec":int32(6)
-}
-jump @balanceOf_lvc
-@balanceOf_lvc:
-swap
-pop
-swap
-pop
-swap
-pop
-jump @stop
-@method_ctor:
-meta method {
-"name":"ctor","returnTpe":int8(0)
-}
-from
-paddr
-owner
-eq
-jumpi @ctor_ok_1
-push "Only owner can call the constructor"
-throw
-@ctor_ok_1:
-push "init"
-sexist
-not
-jumpi @ctor_ok_2
-push "Program has been already initialized"
-throw
-@ctor_ok_2:
-push null
-push "init"
-sput
-meta source_mark {
-"sl":int32(6),"sc":int32(5),"el":int32(6),"src":"/tmp/pravda/smart_program.cs","ec":int32(62)
-}
-jump @ctor_lvc
-@ctor_lvc:
-pop
-jump @stop
-@method_transfer:
-meta method {
-"name":"transfer",int32(1):int8(3),int32(0):int8(14),"returnTpe":int8(0)
-}
-push null
-push null
-meta source_mark {
-"sl":int32(12),"sc":int32(48),"el":int32(12),"src":"/tmp/pravda/smart_program.cs","ec":int32(49)
-}
-meta source_mark {
-"sl":int32(13),"sc":int32(9),"el":int32(13),"src":"/tmp/pravda/smart_program.cs","ec":int32(24)
-}
-push int32(4)
-dupn
-push int32(0)
-swap
-gt
-push int8(3)
-cast
-push int32(3)
-swapn
-pop
-push int32(2)
-dupn
-push int8(9)
-cast
-not
-push int8(3)
-cast
-push int32(1)
-eq
-jumpi @transfer_br104
-meta source_mark {
-"sl":int32(13),"sc":int32(25),"el":int32(13),"src":"/tmp/pravda/smart_program.cs","ec":int32(26)
-}
-meta source_mark {
-"sl":int32(14),"sc":int32(13),"el":int32(14),"src":"/tmp/pravda/smart_program.cs","ec":int32(65)
-}
-push x62616C616E636573
-from
-push int32(0)
-call @stdlib_storage_get_default
-push int32(5)
-dupn
-swap
-lt
-push int8(3)
-cast
-push int32(0)
-eq
-push int8(3)
-cast
-push int32(2)
-swapn
-pop
-push int32(1)
-dupn
-push int8(9)
-cast
-not
-push int8(3)
-cast
-push int32(1)
-eq
-jumpi @transfer_br103
-meta source_mark {
-"sl":int32(14),"sc":int32(66),"el":int32(14),"src":"/tmp/pravda/smart_program.cs","ec":int32(67)
-}
-meta source_mark {
-"sl":int32(15),"sc":int32(17),"el":int32(15),"src":"/tmp/pravda/smart_program.cs","ec":int32(93)
-}
-push x62616C616E636573
-from
-push x62616C616E636573
-from
-push int32(0)
-call @stdlib_storage_get_default
-push int32(7)
-dupn
-push int32(-1)
-mul
-add
-push int32(2)
-dupn
-push int8(14)
-cast
-push int32(4)
-dupn
-concat
-sput
-pop
-pop
-meta source_mark {
-"sl":int32(16),"sc":int32(17),"el":int32(16),"src":"/tmp/pravda/smart_program.cs","ec":int32(71)
-}
-push x62616C616E636573
-push int32(6)
-dupn
-push x62616C616E636573
-push int32(8)
-dupn
-push int32(0)
-call @stdlib_storage_get_default
-push int32(7)
-dupn
-add
-push int32(2)
-dupn
-push int8(14)
-cast
-push int32(4)
-dupn
-concat
-sput
-pop
-pop
-@transfer_br103:
-@transfer_br104:
-meta source_mark {
-"sl":int32(17),"sc":int32(13),"el":int32(17),"src":"/tmp/pravda/smart_program.cs","ec":int32(14)
-}
-jump @transfer_lvc
-@transfer_lvc:
-pop
-pop
-pop
-pop
-pop
-jump @stop
-@stdlib_storage_get_default:
-push int32(2)
-dupn
-push int8(14)
-cast
-push int32(4)
-dupn
-concat
-sexist
-jumpi @get_default_if
-swap
-pop
-swap
-pop
-ret
-@get_default_if:
-pop
-push int8(14)
-cast
-swap
-concat
-sget
-ret
-@stop:
->>>>>>> 9d66a1fd
+  @stop: